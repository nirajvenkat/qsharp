--- conflicted
+++ resolved
@@ -1447,21 +1447,6 @@
         }
         Rc::from(buf)
     }
-<<<<<<< HEAD
-
-    /// The number of idents in this [`Idents`].
-    #[must_use]
-    pub fn len(&self) -> usize {
-        self.0.len()
-    }
-
-    /// Returns `true` if the [`Idents`] contains no idents.
-    #[must_use]
-    pub fn is_empty(&self) -> bool {
-        self.0.is_empty()
-    }
-=======
->>>>>>> 481d4363
 }
 
 impl Default for Ident {
