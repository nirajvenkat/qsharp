--- conflicted
+++ resolved
@@ -1400,8 +1400,7 @@
     }
 }
 
-<<<<<<< HEAD
-impl From<Path> for VecIdent {
+impl From<Path> for Idents {
     fn from(p: Path) -> Self {
         let mut buf = p.namespace.unwrap_or_default();
         buf.0.push(*p.name);
@@ -1409,10 +1408,7 @@
     }
 }
 
-impl VecIdent {
-=======
 impl Idents {
->>>>>>> 60b5ebe0
     /// constructs an iterator over the [Ident]s that this contains.
     /// see [`Self::str_iter`] for an iterator over the string slices of the [Ident]s.
     pub fn iter(&self) -> std::slice::Iter<'_, Ident> {
@@ -1449,13 +1445,13 @@
         buf
     }
 
-    /// The number of idents in this [`VecIdent`].
+    /// The number of idents in this [`Idents`].
     #[must_use]
     pub fn len(&self) -> usize {
         self.0.len()
     }
 
-    /// Returns `true` if the [`VecIdent`] contains no idents.
+    /// Returns `true` if the [`Idents`] contains no idents.
     #[must_use]
     pub fn is_empty(&self) -> bool {
         self.0.is_empty()
